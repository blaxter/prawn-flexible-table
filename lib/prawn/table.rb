--- conflicted
+++ resolved
@@ -382,25 +382,7 @@
               when Hash
                 C(:align)[ col_index ]
               else
-<<<<<<< HEAD
-                @column_widths[col_index]
-              end
-              
-              cell_options = {:document => @document, 
-                :text     => text,
-                :width    => width,
-                :horizontal_padding => C(:horizontal_padding),
-                :vertical_padding   => C(:vertical_padding),
-                :border_width       => C(:border_width),
-                :border_style       => :sides,
-                :align              => align}
-              cell_options[:font_style] = e[:font_style] if e.is_a?(Hash) && e.has_key?(:font_style)
-              cell_options[:font_size] = e[:font_size] if e.is_a?(Hash) && e.has_key?(:font_size)
-
-              c << Prawn::Table::Cell.new(cell_options)
-=======
                 C(:align)
->>>>>>> 4bb71aff
             end
             align ||= e.to_s =~ NUMBER_PATTERN ? :right : :left
 
