--- conflicted
+++ resolved
@@ -83,12 +83,9 @@
 
       attr_accessor :point, :border_style, :border_width, :background_color,
                     :document, :horizontal_padding, :vertical_padding, :align,
-<<<<<<< HEAD
-                    :borders, :text_color, :border_color, :font_size, :font_style
-=======
-                    :borders, :text_color, :border_color, :rowspan, :colspan
->>>>>>> 4bb71aff
-                    
+                    :borders, :text_color, :border_color, :font_size, :font_style,
+                    :rowspan, :colspan
+
       attr_writer   :height, :width #:nodoc:   
            
       # Returns the cell's text as a string.
